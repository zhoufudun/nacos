--- conflicted
+++ resolved
@@ -17,7 +17,6 @@
 package com.alibaba.nacos.config.server.service.dump;
 
 import com.alibaba.nacos.config.server.configuration.ConditionOnExternalStorage;
-import com.alibaba.nacos.config.server.service.PersistServiceTmp;
 import com.alibaba.nacos.config.server.service.repository.PersistService;
 import com.alibaba.nacos.core.cluster.ServerMemberManager;
 import org.springframework.context.annotation.Conditional;
@@ -33,33 +32,7 @@
 @Conditional(ConditionOnExternalStorage.class)
 @Component
 public class ExternalDumpService extends DumpService {
-<<<<<<< HEAD
 
-	/**
-	 * Here you inject the dependent objects constructively, ensuring that some
-	 * of the dependent functionality is initialized ahead of time
-	 *
-	 * @param persistService  {@link PersistService}
-	 * @param memberManager   {@link ServerMemberManager}
-	 */
-	public ExternalDumpService(PersistServiceTmp persistService,
-                               ServerMemberManager memberManager) {
-		super(persistService, memberManager);
-	}
-
-	@PostConstruct
-	@Override
-	protected void init() throws Throwable {
-		dumpOperate(processor, dumpAllProcessor, dumpAllBetaProcessor,
-				dumpAllTagProcessor);
-	}
-
-	@Override
-	protected boolean canExecute() {
-		return memberManager.isFirstIp();
-	}
-=======
-    
     /**
      * Here you inject the dependent objects constructively, ensuring that some of the dependent functionality is
      * initialized ahead of time.
@@ -70,16 +43,15 @@
     public ExternalDumpService(PersistService persistService, ServerMemberManager memberManager) {
         super(persistService, memberManager);
     }
-    
+
     @PostConstruct
     @Override
     protected void init() throws Throwable {
         dumpOperate(processor, dumpAllProcessor, dumpAllBetaProcessor, dumpAllTagProcessor);
     }
-    
+
     @Override
     protected boolean canExecute() {
         return memberManager.isFirstIp();
     }
->>>>>>> 84b733a3
 }