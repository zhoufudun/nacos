/*
 * Copyright 1999-2018 Alibaba Group Holding Ltd.
 *
 * Licensed under the Apache License, Version 2.0 (the "License");
 * you may not use this file except in compliance with the License.
 * You may obtain a copy of the License at
 *
 *      http://www.apache.org/licenses/LICENSE-2.0
 *
 * Unless required by applicable law or agreed to in writing, software
 * distributed under the License is distributed on an "AS IS" BASIS,
 * WITHOUT WARRANTIES OR CONDITIONS OF ANY KIND, either express or implied.
 * See the License for the specific language governing permissions and
 * limitations under the License.
 */
package com.alibaba.nacos.config.server;

import org.springframework.boot.SpringApplication;
import org.springframework.boot.autoconfigure.SpringBootApplication;
import org.springframework.boot.autoconfigure.jdbc.DataSourceAutoConfiguration;
import org.springframework.scheduling.annotation.EnableScheduling;

/**
 * Config main
 *
 * @author Nacos
 */
@EnableScheduling
<<<<<<< HEAD
@SpringBootApplication(
    exclude = {DataSourceAutoConfiguration.class})
=======
@SpringBootApplication(scanBasePackages = {
        "com.alibaba.nacos.config.server",
        "com.alibaba.nacos.core"
})
>>>>>>> 5d9c0798
public class Config {

    public static void main(String[] args) {
        SpringApplication.run(Config.class, args);
    }
}<|MERGE_RESOLUTION|>--- conflicted
+++ resolved
@@ -26,15 +26,11 @@
  * @author Nacos
  */
 @EnableScheduling
-<<<<<<< HEAD
-@SpringBootApplication(
-    exclude = {DataSourceAutoConfiguration.class})
-=======
+
 @SpringBootApplication(scanBasePackages = {
         "com.alibaba.nacos.config.server",
-        "com.alibaba.nacos.core"
-})
->>>>>>> 5d9c0798
+        "com.alibaba.nacos.core",
+},exclude = {DataSourceAutoConfiguration.class})
 public class Config {
 
     public static void main(String[] args) {
