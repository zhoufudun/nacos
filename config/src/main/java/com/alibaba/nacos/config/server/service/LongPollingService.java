--- conflicted
+++ resolved
@@ -270,12 +270,8 @@
 
     @SuppressWarnings("PMD.ThreadPoolCreationRule")
     public LongPollingService() {
-<<<<<<< HEAD
-        allSubs = new ConcurrentLinkedQueue<ClientLongPulling>();
-=======
         allSubs = new ConcurrentLinkedQueue<ClientLongPolling>();
 
->>>>>>> 21b7f968
         scheduler = Executors.newScheduledThreadPool(1, new ThreadFactory() {
             @Override
             public Thread newThread(Runnable r) {
@@ -363,12 +359,8 @@
     class StatTask implements Runnable {
         @Override
         public void run() {
-<<<<<<< HEAD
             memoryLog.info("[long-pulling] client count " + allSubs.size());
             MetricsMonitor.getLongPollingMonitor().set(allSubs.size());
-=======
-            memoryLog.info("[long-polling] client count " + allSubs.size());
->>>>>>> 21b7f968
         }
     }
 
